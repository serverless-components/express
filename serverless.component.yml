name: express
<<<<<<< HEAD
# version: 1.1.1
=======
version: 0.0.4
>>>>>>> 4c1f9806
author: eahefnawy
org: serverlessinc
description: Deploys Serverless Express Apps
keywords: aws, serverless, express
repo: https://github.com/owner/project
readme: ''
license: MIT
main: ./src<|MERGE_RESOLUTION|>--- conflicted
+++ resolved
@@ -1,9 +1,5 @@
 name: express
-<<<<<<< HEAD
-# version: 1.1.1
-=======
 version: 0.0.4
->>>>>>> 4c1f9806
 author: eahefnawy
 org: serverlessinc
 description: Deploys Serverless Express Apps
