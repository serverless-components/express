--- conflicted
+++ resolved
@@ -1452,53 +1452,30 @@
 
       // Customize the metric depending on its type
       if (cwMetric.Label === 'Count') {
-<<<<<<< HEAD
-        metric.title = 'Requests';
+        metric.title = 'API Requests';
         metric.yDataSets[0].color = '#000000';
-=======
-        metric.title = 'API Requests'
-        metric.yDataSets[0].color = '#000000'
->>>>>>> 7cf01bbc
         // Get Sum
         metric.stat = metric.yDataSets[0].yData.reduce((previous, current) => current + previous);
       }
       if (cwMetric.Label === '5xx') {
-<<<<<<< HEAD
-        metric.title = 'Errors - 5xx';
+        metric.title = 'API Errors - 5xx';
         metric.statColor = '#FE5850';
         metric.yDataSets[0].color = '#FE5850';
-=======
-        metric.title = 'API Errors - 5xx'
-        metric.statColor = '#FE5850'
-        metric.yDataSets[0].color = '#FE5850'
->>>>>>> 7cf01bbc
 
         // Get Sum
         metric.stat = metric.yDataSets[0].yData.reduce((previous, current) => current + previous);
       }
       if (cwMetric.Label === '4xx') {
-<<<<<<< HEAD
-        metric.title = 'Errors - 4xx';
+        metric.title = 'API Errors - 4xx';
         metric.statColor = '#FE5850';
         metric.yDataSets[0].color = '#FE5850';
-=======
-        metric.title = 'API Errors - 4xx'
-        metric.statColor = '#FE5850'
-        metric.yDataSets[0].color = '#FE5850'
->>>>>>> 7cf01bbc
         // Get Sum
         metric.stat = metric.yDataSets[0].yData.reduce((previous, current) => current + previous);
       }
       if (cwMetric.Label === 'Latency') {
-<<<<<<< HEAD
-        metric.title = 'Latency';
+        metric.title = 'API Latency';
         metric.statColor = '#029CE3';
         metric.yDataSets[0].color = '#029CE3';
-=======
-        metric.title = 'API Latency'
-        metric.statColor = '#029CE3'
-        metric.yDataSets[0].color = '#029CE3'
->>>>>>> 7cf01bbc
         // Round Decimals
         metric.yDataSets[0].yData = metric.yDataSets[0].yData.map((val) => Math.ceil(val));
         // Get Sum
